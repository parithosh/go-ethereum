--- conflicted
+++ resolved
@@ -211,33 +211,12 @@
 		return "", err
 	}
 
-<<<<<<< HEAD
-	var (
-		value    = ethutil.Big(valueStr)
-		gas      = ethutil.Big(gasStr)
-		gasPrice = ethutil.Big(gasPriceStr)
-		data     []byte
-		tx       *types.Transaction
-	)
-
-	if ethutil.IsHex(codeStr) {
-		data = ethutil.Hex2Bytes(codeStr[2:])
-	} else {
-		data = ethutil.Hex2Bytes(codeStr)
-	}
-
-	if contractCreation {
-		tx = types.NewContractCreationTx(value, gas, gasPrice, data)
-	} else {
-		tx = types.NewTransactionMessage(hash, value, gas, gasPrice, data)
-=======
 	tx, err := self.XEth.Transact(keyPair, to, value, gas, gasPrice, data)
 	if err != nil {
 		return "", err
 	}
 	if chain.IsContractAddr(to) {
 		return ethutil.Bytes2Hex(tx.CreationAddress(nil)), nil
->>>>>>> 99481a24
 	}
 
 	return ethutil.Bytes2Hex(tx.Hash()), nil
@@ -295,16 +274,12 @@
 }
 
 func (self *JSXEth) PushTx(txStr string) (*JSReceipt, error) {
-<<<<<<< HEAD
 	tx := types.NewTransactionFromBytes(ethutil.Hex2Bytes(txStr))
-	self.obj.TxPool().QueueTransaction(tx)
-=======
-	tx := chain.NewTransactionFromBytes(ethutil.Hex2Bytes(txStr))
 	err := self.obj.TxPool().Add(tx)
 	if err != nil {
 		return nil, err
 	}
->>>>>>> 99481a24
+
 	return NewJSReciept(tx.CreatesContract(), tx.CreationAddress(self.World().State()), tx.Hash(), tx.Sender()), nil
 }
 
