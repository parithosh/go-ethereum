export * from './ButtonLinkSecondary';
export * from './DataTable';
export * from './Header';
<<<<<<< HEAD
export * from './PageMetadata';
export * from './Search';
=======
export * from './HeaderButtons';
export * from './PageMetadata';
>>>>>>> a52c1113
<|MERGE_RESOLUTION|>--- conflicted
+++ resolved
@@ -1,10 +1,6 @@
 export * from './ButtonLinkSecondary';
 export * from './DataTable';
 export * from './Header';
-<<<<<<< HEAD
-export * from './PageMetadata';
-export * from './Search';
-=======
 export * from './HeaderButtons';
 export * from './PageMetadata';
->>>>>>> a52c1113
+export * from './Search';